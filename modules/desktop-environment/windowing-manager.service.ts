--- conflicted
+++ resolved
@@ -1,4 +1,4 @@
-```typescript
+
 /**
  * @file Defines the WindowingManager service responsible for window state management.
  * @license SPDX-License-Identifier: Apache-2.0
@@ -10,11 +10,7 @@
   type WindowContext,
   type WindowPosition
 } from './window.state-machine';
-<<<<<<< HEAD
 import type { IEventBus } from '../../core/bus/event-bus.service';
-=======
-import { IEventBus } from '../../core/bus/event-bus.service'; // Import the actual IEventBus
->>>>>>> 117dfc4d
 
 // --- Type Definitions ---
 
@@ -276,5 +272,4 @@
     }
     return undefined;
   }
-}
-```+}