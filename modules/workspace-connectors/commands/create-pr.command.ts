/**
 * @file Implements the command and handler for creating a GitHub pull request.
 * @author Elite AI Implementation Team
 * @license Apache-2.0
 */

import { inject, injectable } from 'inversify';
import 'reflect-metadata';
import type { Octokit } from 'octokit';
<<<<<<< HEAD
import { ICommand, ICommandHandler } from '../../../core/command-bus/command-bus.service';
import { TYPES } from '../../../core/di/types';
import type { IWorkspaceConnectorService } from '../workspace-connectors.service';
=======

// Define SERVICE_IDENTIFIER locally to resolve the import error from '../../service.registry'.
// This assumes that the actual identifiers used by the Inversify container will match these symbols.
export const SERVICE_IDENTIFIER = {
  WorkspaceConnectorService: Symbol.for('WorkspaceConnectorService'),
  // If CreatePullRequestCommand itself were to be referenced via SERVICE_IDENTIFIER
  // for binding or resolution within this file, it would be added here:
  // CreatePullRequestCommand: Symbol.for('CreatePullRequestCommand'),
};

/**
 * @interface ICommand
 * @description A generic command interface for actions that take a payload and return a result.
 * @template TPayload - The type of the payload for the command.
 * @template TResult - The expected return type of the command.
 */
interface ICommand<TPayload, TResult> {
    execute(payload: TPayload): Promise<TResult>;
}
>>>>>>> 117dfc4d

/**
 * @interface IWorkspaceConnectorService
 * @description Defines the contract for the workspace connector service as needed by this command.
 * This interface is defined locally to resolve the TypeScript error regarding `getGithubClient`
 * not existing on the `WorkspaceConnectorService` type, assuming the concrete implementation
 * (which will be injected) provides this method.
 */
interface IWorkspaceConnectorService {
    getGithubClient(): Promise<Octokit | null>;
}

/**
 * @interface CreatePullRequestPayload
 * @description The payload required by the CreatePullRequestCommand to create a new pull request.
 * This interface defines all necessary parameters for the GitHub API.
 */
export interface CreatePullRequestPayload {
  /**
   * The account owner of the repository. The name is not case sensitive.
   * @type {string}
   * @example 'my-organization'
   */
  owner: string;

  /**
   * The name of the repository without the .git extension. The name is not case sensitive.
   * @type {string}
   * @example 'my-awesome-project'
   */
  repo: string;

  /**
   * The title of the new pull request.
   * @type {string}
   * @example 'feat: Implement revolutionary new feature'
   */
  title: string;

  /**
   * The name of the branch where your changes are implemented.
   * @type {string}
   * @example 'feature/new-login-flow'
   */
  head: string;

  /**
   * The name of the branch you want the changes pulled into.
   * @type {string}
   * @example 'main'
   */
  base: string;

  /**
   * The contents of the pull request.
   * @type {string}
   * @optional
   */
  body?: string;
}

/**
 * @type CreatePullRequestResult
 * @description The result returned from a successful pull request creation, containing key details.
 */
export type CreatePullRequestResult = {
  /**
   * The web URL of the created pull request.
   * @type {string}
   */
  url: string;

  /**
   * The number identifying the pull request within the repository.
   * @type {number}
   */
  number: number;
};

/**
 * @class CreatePullRequestCommand
 * @implements ICommand<CreatePullRequestPayload>
 * @description A command DTO for creating a GitHub pull request.
 */
<<<<<<< HEAD
export class CreatePullRequestCommand implements ICommand<CreatePullRequestPayload> {
    readonly type = 'github:createPullRequest';
    constructor(public readonly payload: CreatePullRequestPayload) {}
}
=======
@injectable()
export class CreatePullRequestCommand implements ICommand<CreatePullRequestPayload, CreatePullRequestResult> {

  /**
   * @private
   * @readonly
   * @type {IWorkspaceConnectorService}
   */
  private readonly workspaceConnectorService: IWorkspaceConnectorService;

  /**
   * @constructor
   * @param {IWorkspaceConnectorService} workspaceConnectorService - The injected workspace connector service,
   * which provides access to authenticated clients for various services.
   */
  public constructor(
    @inject(SERVICE_IDENTIFIER.WorkspaceConnectorService) workspaceConnectorService: IWorkspaceConnectorService
  ) {
    this.workspaceConnectorService = workspaceConnectorService;
  }

  /**
   * Executes the command to create a new pull request on GitHub.
   *
   * @param {CreatePullRequestPayload} payload - The data required to create the pull request.
   * @returns {Promise<CreatePullRequestResult>} A promise that resolves with the URL and number of the created PR.
   * @throws {Error} Throws an error if the GitHub client cannot be initialized (e.g., missing credentials, locked vault)
   * or if the GitHub API call fails.
   */
  public async execute(payload: CreatePullRequestPayload): Promise<CreatePullRequestResult> {
    const octokit: Octokit | null = await this.workspaceConnectorService.getGithubClient();
>>>>>>> 117dfc4d

/**
 * @class CreatePullRequestCommandHandler
 * @implements ICommandHandler<CreatePullRequestCommand, CreatePullRequestResult>
 * @description The handler for CreatePullRequestCommand. It is registered with the CommandBus
 * and is responsible for the business logic of creating a GitHub pull request.
 */
@injectable()
export class CreatePullRequestCommandHandler implements ICommandHandler<CreatePullRequestCommand, CreatePullRequestResult> {
    readonly commandType = 'github:createPullRequest';

    private readonly workspaceConnectorService: IWorkspaceConnectorService;

    /**
     * @constructor
     * @param {IWorkspaceConnectorService} workspaceConnectorService - The injected workspace connector service,
     * which provides access to authenticated clients for various services.
     */
    public constructor(
        @inject(TYPES.WorkspaceConnectorService) workspaceConnectorService: IWorkspaceConnectorService
    ) {
        this.workspaceConnectorService = workspaceConnectorService;
    }

    /**
     * Executes the command to create a new pull request on GitHub.
     *
     * @param {CreatePullRequestCommand} command - The command containing the data required to create the pull request.
     * @returns {Promise<CreatePullRequestResult>} A promise that resolves with the URL and number of the created PR.
     * @throws {Error} Throws an error if the GitHub client cannot be initialized (e.g., missing credentials, locked vault)
     * or if the GitHub API call fails.
     */
    public async execute(command: CreatePullRequestCommand): Promise<CreatePullRequestResult> {
        const octokit: Octokit | null = await this.workspaceConnectorService.getGithubClient();

        if (!octokit) {
            throw new Error('GitHub client is not available. Please ensure your GitHub account is connected and the vault is unlocked.');
        }

        const { owner, repo, title, head, base, body } = command.payload;

        const response = await octokit.pulls.create({
            owner,
            repo,
            title,
            head,
            base,
            body,
        });

        if (response.status < 200 || response.status >= 300) {
            // @ts-ignore - 'message' may not exist on data for all statuses, but it's a common pattern
            const errorMessage = response.data?.message || 'An unknown GitHub API error occurred.';
            throw new Error(`GitHub API failed with status ${response.status}: ${errorMessage}`);
        }

        return {
            url: response.data.html_url,
            number: response.data.number,
        };
    }
}<|MERGE_RESOLUTION|>--- conflicted
+++ resolved
@@ -7,31 +7,9 @@
 import { inject, injectable } from 'inversify';
 import 'reflect-metadata';
 import type { Octokit } from 'octokit';
-<<<<<<< HEAD
 import { ICommand, ICommandHandler } from '../../../core/command-bus/command-bus.service';
 import { TYPES } from '../../../core/di/types';
 import type { IWorkspaceConnectorService } from '../workspace-connectors.service';
-=======
-
-// Define SERVICE_IDENTIFIER locally to resolve the import error from '../../service.registry'.
-// This assumes that the actual identifiers used by the Inversify container will match these symbols.
-export const SERVICE_IDENTIFIER = {
-  WorkspaceConnectorService: Symbol.for('WorkspaceConnectorService'),
-  // If CreatePullRequestCommand itself were to be referenced via SERVICE_IDENTIFIER
-  // for binding or resolution within this file, it would be added here:
-  // CreatePullRequestCommand: Symbol.for('CreatePullRequestCommand'),
-};
-
-/**
- * @interface ICommand
- * @description A generic command interface for actions that take a payload and return a result.
- * @template TPayload - The type of the payload for the command.
- * @template TResult - The expected return type of the command.
- */
-interface ICommand<TPayload, TResult> {
-    execute(payload: TPayload): Promise<TResult>;
-}
->>>>>>> 117dfc4d
 
 /**
  * @interface IWorkspaceConnectorService
@@ -116,44 +94,10 @@
  * @implements ICommand<CreatePullRequestPayload>
  * @description A command DTO for creating a GitHub pull request.
  */
-<<<<<<< HEAD
 export class CreatePullRequestCommand implements ICommand<CreatePullRequestPayload> {
     readonly type = 'github:createPullRequest';
     constructor(public readonly payload: CreatePullRequestPayload) {}
 }
-=======
-@injectable()
-export class CreatePullRequestCommand implements ICommand<CreatePullRequestPayload, CreatePullRequestResult> {
-
-  /**
-   * @private
-   * @readonly
-   * @type {IWorkspaceConnectorService}
-   */
-  private readonly workspaceConnectorService: IWorkspaceConnectorService;
-
-  /**
-   * @constructor
-   * @param {IWorkspaceConnectorService} workspaceConnectorService - The injected workspace connector service,
-   * which provides access to authenticated clients for various services.
-   */
-  public constructor(
-    @inject(SERVICE_IDENTIFIER.WorkspaceConnectorService) workspaceConnectorService: IWorkspaceConnectorService
-  ) {
-    this.workspaceConnectorService = workspaceConnectorService;
-  }
-
-  /**
-   * Executes the command to create a new pull request on GitHub.
-   *
-   * @param {CreatePullRequestPayload} payload - The data required to create the pull request.
-   * @returns {Promise<CreatePullRequestResult>} A promise that resolves with the URL and number of the created PR.
-   * @throws {Error} Throws an error if the GitHub client cannot be initialized (e.g., missing credentials, locked vault)
-   * or if the GitHub API call fails.
-   */
-  public async execute(payload: CreatePullRequestPayload): Promise<CreatePullRequestResult> {
-    const octokit: Octokit | null = await this.workspaceConnectorService.getGithubClient();
->>>>>>> 117dfc4d
 
 /**
  * @class CreatePullRequestCommandHandler
