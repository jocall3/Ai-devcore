--- conflicted
+++ resolved
@@ -10,33 +10,12 @@
 import { injectable, inject } from 'inversify';
 import 'reflect-metadata';
 import { logEvent, logError } from '../../services/telemetryService';
-<<<<<<< HEAD
 import { Octokit } from '@octokit/rest';
 
 // --- Imported Interfaces for DI and Inter-module Communication ---
 import { IEventBus } from '../../core/bus/event-bus.service';
 import { SecurityCoreService } from '../security-core/security-core.service';
 import { TYPES } from '../../core/di/types';
-=======
-import { Octokit } from '@octokit/rest'; // Added for GitHub client
-
-// --- Imported Interfaces for DI and Inter-module Communication ---
-
-// Importing canonical IEventBus from its presumed location based on service.registry.ts errors
-import { IEventBus } from '../../core/bus/event-bus.service';
-// Importing canonical ISecurityCoreService from its presumed location based on other module errors
-import { ISecurityCoreService } from '../../security-core/i-security-core.service';
-
-/**
- * @const TYPES
- * @description Assumed symbols for InversifyJS dependency injection.
- * (Kept local for now, as `SERVICE_IDENTIFIER` from `service.registry.ts` appears to have export issues.)
- */
-export const TYPES = {
-  EventBus: Symbol.for('EventBus'),
-  SecurityCoreService: Symbol.for('SecurityCoreService'),
-};
->>>>>>> 117dfc4d
 
 // --- Service-Specific Interfaces ---
 
@@ -150,17 +129,6 @@
       throw new Error(`Action "${actionId}" not found.`);
     }
 
-<<<<<<< HEAD
-=======
-    // Ensure vault is unlocked if action might require credentials
-    if (!this.securityCore.isUnlocked()) {
-      const unlocked = await this.requestVaultUnlock();
-      if (!unlocked) {
-        throw new Error('Vault unlock is required to perform this action and was cancelled by the user.');
-      }
-    }
-
->>>>>>> 117dfc4d
     logEvent('workspace_action_execute', { actionId });
     try {
       const result = await action.execute(params);
@@ -187,38 +155,7 @@
    * @public
    * @method getGithubClient
    * @description Retrieves an authenticated GitHub Octokit client.
-<<<<<<< HEAD
    * @returns {Promise<Octokit | null>} A promise that resolves with an Octokit instance or null if credentials are not found or a vault error occurs.
-=======
-   * Ensures the security vault is unlocked if necessary to retrieve credentials.
-   * @returns {Promise<Octokit | null>} A promise that resolves with an Octokit instance or null if credentials are not found or vault unlock cancelled.
-   */
-  public async getGithubClient(): Promise<Octokit | null> {
-    // Ensure vault is unlocked before attempting to retrieve GitHub credentials
-    if (!this.securityCore.isUnlocked()) {
-      const unlocked = await this.requestVaultUnlock();
-      if (!unlocked) {
-        logError(new Error('Vault unlock is required for GitHub client and was cancelled.'), { context: 'getGithubClient' });
-        return null;
-      }
-    }
-
-    const githubToken = await this.securityCore.getDecryptedCredential('github_pat'); // 'github_pat' is assumed credential ID
-    if (!githubToken) {
-      logEvent('github_credentials_missing');
-      return null;
-    }
-
-    logEvent('github_client_initialized');
-    return new Octokit({ auth: githubToken });
-  }
-
-  /**
-   * @private
-   * @method requestVaultUnlock
-   * @description Publishes an event to request the UI to show the vault unlock modal and waits for the result.
-   * @returns {Promise<boolean>} A promise that resolves to `true` if the vault was unlocked, and `false` otherwise.
->>>>>>> 117dfc4d
    */
   public async getGithubClient(): Promise<Octokit | null> {
     try {
