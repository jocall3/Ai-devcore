/**
 * @fileoverview Connector for GitHub, providing workspace actions using the Command Pattern.
 * @module modules/workspace-connectors/connectors/github.connector
 * @version 2.0.0
 * @author AI-Implementation-Team
 * @license Apache-2.0
 */

import { Octokit } from '@octokit/rest';
// CQRS/DI refactor: Direct service imports are replaced with DI container access.
import { container } from '../../../core/di/container.ts';
import { TYPES } from '../../../core/di/types.ts';
import { SecurityCoreService } from '../../security-core/security-core.service.ts';
import { VaultStatus } from '../../security-core/types.ts';
import { initializeOctokit } from '../../../services/authService.ts';
import * as githubService from '../../../services/githubService.ts';
import type { WorkspaceAction } from '../../../services/workspaceConnectorService.ts';
import { logError } from '../../../services/telemetryService.ts';

/**
 * Retrieves the GitHub Personal Access Token from the vault and returns an authenticated Octokit client.
 * This is the central function for all GitHub actions to get an API client.
 * It uses the central DI container to resolve the SecurityCoreService for secure credential access.
 *
 * @private
 * @async
 * @function getAuthenticatedOctokit
 * @returns {Promise<Octokit>} A promise that resolves to an authenticated Octokit instance.
 * @throws {Error} If the vault is locked, not initialized, or if the GitHub token is missing.
 */
export const getAuthenticatedOctokit = async (): Promise<Octokit> => {
<<<<<<< HEAD
    // Resolve the security service from the DI container.
    const securityCore = container.resolve<SecurityCoreService>(TYPES.SecurityCore);
    
    if (securityCore.getStatus() !== VaultStatus.UNLOCKED) {
=======
    if (!isUnlocked()) {
>>>>>>> 117dfc4d
        throw new Error("Vault is locked. Please unlock it to use GitHub integrations.");
    }
    
    // getDecryptedCredential is now an async method on the service instance.
    const token = await securityCore.getDecryptedCredential('github_pat');
    
    if (!token) {
        throw new Error("GitHub token not found. Please connect your GitHub account in the Workspace Connector Hub.");
    }
    
    return initializeOctokit(token);
};

// The actions below remain structurally the same but now rely on the refactored getAuthenticatedOctokit.

/**
 * @constant {WorkspaceAction} getReposAction
 * @description Workspace action to retrieve a list of repositories for the authenticated user.
 */
const getReposAction: WorkspaceAction = {
    id: 'github_get_repos',
    service: 'GitHub',
    description: 'Lists all repositories for the authenticated user.',
    getParameters: () => ({}),
    execute: async () => {
        try {
            const octokit = await getAuthenticatedOctokit();
            return await githubService.getRepos(octokit);
        } catch (error) {
            logError(error as Error, { actionId: 'github_get_repos' });
            throw error; // Re-throw to be handled by the central executor
        }
    },
};

/**
 * @constant {WorkspaceAction} getRepoTreeAction
 * @description Workspace action to get the file tree of a specific repository.
 */
const getRepoTreeAction: WorkspaceAction = {
    id: 'github_get_repo_tree',
    service: 'GitHub',
    description: "Gets the file tree for a repository's default branch.",
    getParameters: () => ({
        owner: { type: 'string', required: true, default: '' },
        repo: { type: 'string', required: true, default: '' },
    }),
    execute: async (params: { owner: string; repo: string }) => {
        try {
            const octokit = await getAuthenticatedOctokit();
            return await githubService.getRepoTree(octokit, params.owner, params.repo);
        } catch (error) {
            logError(error as Error, { actionId: 'github_get_repo_tree', params });
            throw error;
        }
    },
};

/**
 * @constant {WorkspaceAction} getFileContentAction
 * @description Workspace action to retrieve the content of a file from a repository.
 */
const getFileContentAction: WorkspaceAction = {
    id: 'github_get_file_content',
    service: 'GitHub',
    description: "Retrieves the content of a specific file in a repository.",
    getParameters: () => ({
        owner: { type: 'string', required: true, default: '' },
        repo: { type: 'string', required: true, default: '' },
        path: { type: 'string', required: true, default: '' },
    }),
    execute: async (params: { owner: string; repo: string; path: string }) => {
        try {
            const octokit = await getAuthenticatedOctokit();
            return await githubService.getFileContent(octokit, params.owner, params.repo, params.path);
        } catch (error) {
            logError(error as Error, { actionId: 'github_get_file_content', params });
            throw error;
        }
    },
};

/**
 * @constant {WorkspaceAction} commitFilesAction
 * @description Workspace action to commit one or more files to a repository branch.
 */
const commitFilesAction: WorkspaceAction = {
    id: 'github_commit_files',
    service: 'GitHub',
    description: "Commits one or more file changes to a specified branch.",
    getParameters: () => ({
        owner: { type: 'string', required: true, default: '' },
        repo: { type: 'string', required: true, default: '' },
        branch: { type: 'string', required: false, default: 'main' },
        message: { type: 'string', required: true, default: '' },
        files: { type: 'string', required: true, default: '' }, // JSON string of {path, content}[]
    }),
    execute: async (params: { owner: string; repo: string; branch?: string; message: string; files: string; }) => {
        try {
            const octokit = await getAuthenticatedOctokit();
            const filesToCommit = JSON.parse(params.files);
            if (!Array.isArray(filesToCommit)) {
                throw new Error("The 'files' parameter must be a JSON string representing an array.");
            }
            return await githubService.commitFiles(octokit, params.owner, params.repo, filesToCommit, params.message, params.branch);
        } catch (error) {
            logError(error as Error, { actionId: 'github_commit_files', params: { ...params, files: '...truncated...' } });
            throw error;
        }
    },
};

/**
 * @constant {WorkspaceAction[]} githubActions
 * @description An array containing all defined GitHub workspace actions for registration.
 */
export const githubActions: WorkspaceAction[] = [
    getReposAction,
    getRepoTreeAction,
    getFileContentAction,
    commitFilesAction,
];<|MERGE_RESOLUTION|>--- conflicted
+++ resolved
@@ -29,14 +29,10 @@
  * @throws {Error} If the vault is locked, not initialized, or if the GitHub token is missing.
  */
 export const getAuthenticatedOctokit = async (): Promise<Octokit> => {
-<<<<<<< HEAD
     // Resolve the security service from the DI container.
     const securityCore = container.resolve<SecurityCoreService>(TYPES.SecurityCore);
     
     if (securityCore.getStatus() !== VaultStatus.UNLOCKED) {
-=======
-    if (!isUnlocked()) {
->>>>>>> 117dfc4d
         throw new Error("Vault is locked. Please unlock it to use GitHub integrations.");
     }
     
