/**
 * @file Implements the factory for creating AI provider instances, decoupling the application from concrete provider implementations.
 * @license SPDX-License-Identifier: Apache-2.0
 */

import { IAiProvider } from './iai-provider.ts';
import { GeminiProvider } from './gemini.provider.ts';
import { OpenAiProvider } from './openai.provider.ts';
import { AiProviderType } from '../../../services/aiProviderState.ts';
<<<<<<< HEAD
// FIX: The ISecurityCore interface/file does not exist in the provided context.
// Importing the concrete SecurityCoreService class instead to align with provider constructors.
import { SecurityCoreService } from '../../security-core/security-core.service.ts';
=======
import { ISecurityCore } from '../../security-core/i-security-core.service.ts'; // Changed to import the interface
>>>>>>> 117dfc4d

/**
 * @class ProviderFactory
 * @description Responsible for creating instances of AI providers based on configuration.
 * This class implements the Factory and Strategy patterns to decouple the AI service
 * from concrete provider implementations. This class is designed to be managed by a
 * Dependency Injection container.
 */
export class ProviderFactory {
  /**
   * @private
   * @type {ISecurityCore}
   * @description The service for retrieving decrypted credentials from the vault.
   */
<<<<<<< HEAD
  private readonly securityCore: SecurityCoreService;
=======
  private readonly credentialService: ISecurityCore; // Changed type to ISecurityCore
>>>>>>> 117dfc4d

  /**
   * @constructor
   * @description Creates an instance of ProviderFactory.
<<<<<<< HEAD
   * @param {SecurityCoreService} securityCore - The injected security core service, which provides secure access to API keys.
   */
  public constructor(securityCore: SecurityCoreService) {
    this.securityCore = securityCore;
=======
   * @param {ISecurityCore} credentialService - The injected credential service, which provides secure access to API keys.
   */
  public constructor(credentialService: ISecurityCore) { // Changed parameter type to ISecurityCore
    this.credentialService = credentialService;
>>>>>>> 117dfc4d
  }

  /**
   * @method create
   * @description Creates and returns an instance of an AI provider.
   * The provider itself will handle retrieving credentials via the injected security core service.
   * @param {AiProviderType} providerType - The type of provider to create (e.g., 'gemini').
   * @returns {IAiProvider} An instance of the requested AI provider.
   * @throws {Error} If the provider type is unsupported.
   * @example
   * ```typescript
<<<<<<< HEAD
   * // Assuming securityCore is an instance of SecurityCoreService provided by a DI container.
   * const factory = new ProviderFactory(securityCore);
   * const geminiProvider = factory.create('gemini');
=======
   * // Assuming credentialService is an instance of a class that implements ISecurityCore
   * // and has been provided by a DI container.
   * const factory = new ProviderFactory(credentialService);
   * const geminiProvider = await factory.create('gemini');
>>>>>>> 117dfc4d
   * const response = await geminiProvider.generateContent('Hello, world!');
   * ```
   */
  public create(providerType: AiProviderType): IAiProvider {
    switch (providerType) {
      case 'gemini': {
        // The GeminiProvider's constructor expects the SecurityCoreService.
        // It will use this service internally to get the API key when needed.
        return new GeminiProvider(this.securityCore);
      }
      case 'openai': {
        // The OpenAiProvider's constructor also expects the SecurityCoreService.
        // Note: The OpenAI provider's constructor might expect an ISecurityCore interface.
        // We are passing the concrete class, which should be compatible.
        return new OpenAiProvider(this.securityCore);
      }
      default:
        // This ensures that if new provider types are added, this will be a compile-time error.
        const exhaustiveCheck: never = providerType;
        throw new Error(`Unsupported AI provider type: ${exhaustiveCheck}`);
    }
  }
}<|MERGE_RESOLUTION|>--- conflicted
+++ resolved
@@ -7,13 +7,9 @@
 import { GeminiProvider } from './gemini.provider.ts';
 import { OpenAiProvider } from './openai.provider.ts';
 import { AiProviderType } from '../../../services/aiProviderState.ts';
-<<<<<<< HEAD
 // FIX: The ISecurityCore interface/file does not exist in the provided context.
 // Importing the concrete SecurityCoreService class instead to align with provider constructors.
 import { SecurityCoreService } from '../../security-core/security-core.service.ts';
-=======
-import { ISecurityCore } from '../../security-core/i-security-core.service.ts'; // Changed to import the interface
->>>>>>> 117dfc4d
 
 /**
  * @class ProviderFactory
@@ -28,26 +24,15 @@
    * @type {ISecurityCore}
    * @description The service for retrieving decrypted credentials from the vault.
    */
-<<<<<<< HEAD
   private readonly securityCore: SecurityCoreService;
-=======
-  private readonly credentialService: ISecurityCore; // Changed type to ISecurityCore
->>>>>>> 117dfc4d
 
   /**
    * @constructor
    * @description Creates an instance of ProviderFactory.
-<<<<<<< HEAD
    * @param {SecurityCoreService} securityCore - The injected security core service, which provides secure access to API keys.
    */
   public constructor(securityCore: SecurityCoreService) {
     this.securityCore = securityCore;
-=======
-   * @param {ISecurityCore} credentialService - The injected credential service, which provides secure access to API keys.
-   */
-  public constructor(credentialService: ISecurityCore) { // Changed parameter type to ISecurityCore
-    this.credentialService = credentialService;
->>>>>>> 117dfc4d
   }
 
   /**
@@ -59,16 +44,9 @@
    * @throws {Error} If the provider type is unsupported.
    * @example
    * ```typescript
-<<<<<<< HEAD
    * // Assuming securityCore is an instance of SecurityCoreService provided by a DI container.
    * const factory = new ProviderFactory(securityCore);
    * const geminiProvider = factory.create('gemini');
-=======
-   * // Assuming credentialService is an instance of a class that implements ISecurityCore
-   * // and has been provided by a DI container.
-   * const factory = new ProviderFactory(credentialService);
-   * const geminiProvider = await factory.create('gemini');
->>>>>>> 117dfc4d
    * const response = await geminiProvider.generateContent('Hello, world!');
    * ```
    */
