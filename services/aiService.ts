```typescript
/**
 * @file This file implements the AI Service module, providing a decoupled architecture for handling AI operations.
 * It uses a central provider (`GeminiProvider`) to interact with the AI model, which securely retrieves
 * credentials from the vault. All AI functionalities are exposed as exported functions.
 * @license
 * SPDX-License-Identifier: Apache-2.0
 */

<<<<<<< HEAD
import { GoogleGenerativeAI, FunctionDeclaration, Part, Tool } from "@google/genai";
import { logError } from './telemetryService.ts';
import { getDecryptedCredential } from './vaultService.ts';
import type { GeneratedFile, StructuredPrSummary, StructuredExplanation, SemanticColorTheme, SecurityVulnerability, CodeSmell, CustomFeature, CronParts } from '../types.ts';

// --- LOCAL INTERFACES FOR DECOUPLING DURING REFACTOR ---
=======
import { GoogleGenerativeAI, FunctionDeclaration, Part, Tool } from "@google/generative-ai";
import { FunctionDeclarationSchemaType } from "@google/generative-ai/server";
import { logError } from './telemetryService.ts';
import { getDecryptedCredential } from './vaultService.ts';
import type { GeneratedFile, StructuredPrSummary, StructuredExplanation, SemanticColorTheme, SecurityVulnerability, CodeSmell, CustomFeature } from '../types.ts';

export interface CronParts {
  minute: string;
  hour: string;
  dayOfMonth: string;
  month: string;
  dayOfWeek: string;
}
>>>>>>> 117dfc4d

export interface ICommand {
  text: string;
  functionCalls?: { name: string; args: any; }[];
}

export interface IAiProvider {
  streamContent(prompt: string | { parts: any[] }, systemInstruction: string, temperature: number): AsyncGenerator<string, void, unknown>;
  generateContent(prompt: string, systemInstruction: string, temperature: number): Promise<string>;
  generateJson<T>(prompt: any, systemInstruction: string, schema: any, temperature: number): Promise<T>;
  generateImage(prompt: string): Promise<string>;
  generateImageFromImageAndText(prompt: string, base64Image: string, mimeType: string): Promise<string>;
<<<<<<< HEAD
  getInferenceFunction(prompt: string, functionDeclarations: FunctionDeclaration[], knowledgeBase: string): Promise<CommandResponse>;
=======
  getInferenceFunction(prompt: string, functionDeclarations: FunctionDeclaration[], knowledgeBase: string): Promise<ICommand>;
>>>>>>> 117dfc4d
}

//==============================================================================
// 1. PROVIDER IMPLEMENTATION (GEMINI)
//==============================================================================

class GeminiProvider implements IAiProvider {
  private ai: GoogleGenerativeAI | null = null;
  private lastUsedApiKey: string | null = null;

  private async getAiClient(): Promise<GoogleGenerativeAI> {
    const apiKey = await getDecryptedCredential('gemini_api_key');
    if (!apiKey) {
      throw new Error("Google Gemini API key not found or vault is locked. Please add it in the Workspace Connector Hub.");
    }

    if (!this.ai || apiKey !== this.lastUsedApiKey) {
      this.lastUsedApiKey = apiKey;
      this.ai = new GoogleGenerativeAI({ apiKey }); // Corrected constructor call for @google/generative-ai
    }
    return this.ai;
  }

  async *streamContent(prompt: string | { parts: any[] }, systemInstruction: string, temperature: number): AsyncGenerator<string, void, unknown> {
    const aiClient = await this.getAiClient();
    const model = aiClient.getGenerativeModel({ model: "gemini-1.5-flash", systemInstruction });
<<<<<<< HEAD
    const contents = typeof prompt === 'string' ? [{ role: 'user', parts: [{ text: prompt }] }] : [{ role: 'user', parts: prompt.parts as Part[] }];
=======
    const contents = typeof prompt === 'string' ? [{ role: 'user', parts: [{ text: prompt }] }] : [{ role: 'user', parts: prompt.parts }];
>>>>>>> 117dfc4d
    const result = await model.generateContentStream({ contents, generationConfig: { temperature } });
    for await (const chunk of result.stream) {
      yield chunk.text() ?? '';
    }
  }

  async generateContent(prompt: string, systemInstruction: string, temperature: number): Promise<string> {
    const aiClient = await this.getAiClient();
    const model = aiClient.getGenerativeModel({ model: "gemini-1.5-flash", systemInstruction });
    const result = await model.generateContent({ contents: [{ role: 'user', parts: [{ text: prompt }] }], generationConfig: { temperature } });
    return result.response.text();
  }

  async generateJson<T>(prompt: any, systemInstruction: string, schema: any, temperature: number): Promise<T> {
    const aiClient = await this.getAiClient();
    const model = aiClient.getGenerativeModel({ model: "gemini-1.5-flash", systemInstruction });
    const tools: Tool[] = [{ functionDeclarations: [{ name: 'json_output', description: 'Outputs structured data.', parameters: schema }] }];
    const result = await model.generateContent({
        contents: [{ role: 'user', parts: [{ text: typeof prompt === 'string' ? prompt : JSON.stringify(prompt) }] }],
        tools,
        toolConfig: { functionCallingConfig: { mode: 'ONE_CALL', allowedFunctionNames: ['json_output'] } },
        generationConfig: { temperature, responseMimeType: 'application/json' }
    });
    const call = result.response.functionCalls()?.[0];
    if (call?.args) {
        return call.args as T;
    }
     try {
      const textResponse = result.response.text();
      return JSON.parse(textResponse);
    } catch (e) {
      logError(e as Error, { context: 'Gemini JSON fallback parsing', response: result.response.text() });
      throw new Error('AI did not return a valid JSON object.');
    }
  }

  async generateImage(prompt: string): Promise<string> {
<<<<<<< HEAD
    const msg = "Image generation is not implemented in this provider.";
    logError(new Error(msg), { prompt });
    throw new Error(msg);
=======
    const aiClient = await this.getAiClient();
    const model = aiClient.getGenerativeModel({ model: 'imagen-3.0-generate-001' });
    const result = await model.generateContent(prompt);
    const image = result.response.candidates?.[0]?.content.parts[0];
    if (image && 'inlineData' in image && image.inlineData) {
        return `data:${image.inlineData.mimeType};base64,${image.inlineData.data}`;
    }
    throw new Error('Image generation failed to return an image.');
>>>>>>> 117dfc4d
  }

  async generateImageFromImageAndText(prompt: string, base64Image: string, mimeType: string): Promise<string> {
    const aiClient = await this.getAiClient();
    const model = aiClient.getGenerativeModel({ model: "gemini-1.5-flash" });
    const imagePart: Part = { inlineData: { mimeType, data: base64Image } };
    const result = await model.generateContent([prompt, imagePart]);
<<<<<<< HEAD
    return result.response.text();
  }

  async getInferenceFunction(prompt: string, functionDeclarations: FunctionDeclaration[], knowledgeBase: string): Promise<CommandResponse> {
=======
    const image = result.response.candidates?.[0]?.content.parts[0];
     if (image && 'inlineData' in image && image.inlineData) {
        return `data:${image.inlineData.mimeType};base64,${image.inlineData.data}`;
    }
    throw new Error('Image generation failed to return an image.');
  }
  
  async getInferenceFunction(prompt: string, functionDeclarations: FunctionDeclaration[], knowledgeBase: string): Promise<ICommand> {
>>>>>>> 117dfc4d
    const aiClient = await this.getAiClient();
    const systemInstruction = `You are a helpful assistant for a developer tool. You must decide which function to call to satisfy the user's request, based on your knowledge base. If no specific tool seems appropriate, respond with text.\n\nKnowledge Base:\n${knowledgeBase}`;
    const model = aiClient.getGenerativeModel({ model: "gemini-1.5-flash", systemInstruction, tools: [{ functionDeclarations }] });
    const result = await model.generateContent(prompt);
    const response = result.response;
    const functionCalls = response.functionCalls()?.map(call => ({ name: call.name, args: call.args }));
    return { text: response.text(), functionCalls: functionCalls && functionCalls.length > 0 ? functionCalls : undefined };
  }
}

let providerInstance: IAiProvider | null = null;
const getProvider = (): IAiProvider => {
    if (!providerInstance) {
        providerInstance = new GeminiProvider();
    }
    return providerInstance;
};

//==============================================================================
// 2. EXPORTED AI FUNCTIONS
//==============================================================================

// --- Core Methods ---
export const streamContent = (prompt: string | { parts: any[] }, systemInstruction: string, temperature = 0.5) => getProvider().streamContent(prompt, systemInstruction, temperature);
export const generateContent = (prompt: string, systemInstruction: string, temperature = 0.5) => getProvider().generateContent(prompt, systemInstruction, temperature);
export const generateJson = <T>(prompt: any, systemInstruction: string, schema: any, temperature = 0.2) => getProvider().generateJson<T>(prompt, systemInstruction, schema, temperature);

// --- Streaming Functions ---
export const generateCommitMessageStream = (diff: string) => streamContent(`Generate a conventional commit message for this diff:\n\n${diff}`, 'You are an expert at writing conventional commit messages.');
export const generateUnitTestsStream = (code: string) => streamContent(`Generate unit tests for this code using a popular testing framework like Jest or Vitest:\n\n${code}`, 'You are an expert test engineer. Respond with only the code in a markdown block.');
export const generateChangelogFromLogStream = (log: string) => streamContent(`Generate a formatted changelog in Markdown from this git log output:\n\n${log}`, 'You are an expert at writing release notes and changelogs.');
export const analyzeConcurrencyStream = (code: string) => streamContent(`Analyze this JavaScript code for potential Web Worker concurrency issues like race conditions or deadlocks. Explain the issues and suggest solutions.\n\n${code}`, 'You are an expert in concurrent programming and JavaScript Web Workers.');
export const debugErrorStream = (error: Error) => streamContent(`Given this error, provide a likely cause and a solution. Error: ${error.message}\nStack Trace:\n${error.stack || 'Not available'}`, 'You are an expert debugger.');
export const generateIamPolicyStream = (resource: string, actions: string[], context: string) => streamContent(`Generate a ${context.toUpperCase()} IAM policy for this requirement: "${resource}" with actions like [${actions.join(', ')}]`, 'You are a cloud security expert. Respond with only the JSON policy in a markdown block.');
export const generateRegExStream = (prompt: string) => streamContent(`Generate a single regex literal for: ${prompt}`, 'You are a regex expert. Respond with ONLY the regex literal, e.g., /.../g');
export const formatCodeStream = (code: string) => streamContent(`Format this code according to modern best practices (like Prettier):\n\n${code}`, 'You are a code formatter. Respond with only the formatted code inside a markdown block.');
export const transferCodeStyleStream = (options: { code: string; styleGuide: string; }) => streamContent(`Rewrite this code:\n\n\`\`\`\n${options.code}\n\`\`\`\n\nTo match this style guide:\n${options.styleGuide}`, 'You are a code formatter. Respond with only the rewritten code inside a markdown block.');
export const generateCodingChallengeStream = (topic: string | null) => streamContent(`Generate a unique, new coding challenge. ${topic ? `The topic should be: ${topic}` : ''}`, 'You are a programming instructor creating coding challenges.');

// --- Promise-Based Functions ---
<<<<<<< HEAD
export const explainCodeStructured = (code: string): Promise<StructuredExplanation> => generateJson(code, `You are an expert code explainer. Analyze the provided code snippet and return a structured explanation in JSON format.`, { type: "object", properties: { summary: { type: "string" }, lineByLine: { type: "array", items: { type: "object", properties: { lines: { type: "string" }, explanation: { type: "string" } } } }, complexity: { type: "object", properties: { time: { type: "string" }, space: { type: "string" } } }, suggestions: { type: "array", items: { type: "string" } } } });
export const generatePrSummaryStructured = (diff: string): Promise<StructuredPrSummary> => generateJson(`Generate a structured PR summary for this diff:\n\n${diff}`, 'You are an expert at writing PR summaries. Respond in JSON with title, summary, and a changes array.', { type: "object", properties: { title: { type: "string" }, summary: { type: "string" }, changes: { type: "array", items: { type: "string" } } } });
export const generateSemanticTheme = (prompt: { parts: any[] }): Promise<SemanticColorTheme> => generateJson(prompt, 'You are a UI/UX designer specializing in color theory and accessibility. Generate a complete theme based on the user\'s prompt, adhering to the provided JSON schema.', { type: "object", properties: { mode: { type: "string", enum: ['light', 'dark'] }, palette: { type: "object", properties: { primary: { type: "object", properties: { value: { type: "string" }, name: { type: "string" } } }, secondary: { type: "object", properties: { value: { type: "string" }, name: { type: "string" } } }, accent: { type: "object", properties: { value: { type: "string" }, name: { type: "string" } } }, neutral: { type: "object", properties: { value: { type: "string" }, name: { type: "string" } } } } }, theme: { type: "object", properties: { background: { type: "object", properties: { value: { type: "string" }, name: { type: "string" } } }, surface: { type: "object", properties: { value: { type: "string" }, name: { type: "string" } } }, textPrimary: { type: "object", properties: { value: { type: "string" }, name: { type: "string" } } }, textSecondary: { type: "object", properties: { value: { type: "string" }, name: { type: "string" } } }, textOnPrimary: { type: "object", properties: { value: { type: "string" }, name: { type: "string" } } }, border: { type: "object", properties: { value: { type: "string" }, name: { type: "string" } } } } }, accessibility: { type: "object", properties: { primaryOnSurface: { type: "object", properties: { ratio: { type: "number" }, score: { type: "string" } } }, textPrimaryOnSurface: { type: "object", properties: { ratio: { type: "number" }, score: { type: "string" } } }, textSecondaryOnSurface: { type: "object", properties: { ratio: { type: "number" }, score: { type: "string" } } }, textOnPrimaryOnPrimary: { type: "object", properties: { ratio: { type: "number" }, score: { type: "string" } } } } } } });
export const generateCronFromDescription = (description: string): Promise<CronParts> => generateJson(`Generate a cron expression for: "${description}"`, 'You are a cron expert. Respond with a JSON object containing minute, hour, dayOfMonth, month, and dayOfWeek.', { type: "object", properties: { minute: { type: "string" }, hour: { type: "string" }, dayOfMonth: { type: "string" }, month: { type: "string" }, dayOfWeek: { type: "string" } } });
export const generateColorPalette = (baseColor: string): Promise<any> => generateJson(`Generate a semantic color theme based on the color ${baseColor}`, 'You are a UI designer specializing in accessible color palettes. Respond with a JSON object matching the SemanticColorTheme structure.', {});
export const generateMockData = (schema: string, count: number): Promise<any[]> => generateJson(`Generate an array of ${count} mock objects that match this schema: "${schema}"`, 'You are a mock data generator. Respond with only a JSON array of objects.', { type: "array", items: { type: "object" } });
export const analyzeCodeForVulnerabilities = (code: string): Promise<SecurityVulnerability[]> => generateJson(`Analyze this code for security vulnerabilities. For each vulnerability, describe it, rate its severity, and suggest a mitigation.\n\n${code}`, 'You are a security expert. Respond with a JSON array of vulnerability objects.', { type: 'array', items: { type: 'object' } });
export const detectCodeSmells = (code: string): Promise<CodeSmell[]> => generateJson(`Analyze this code for code smells like long methods, large classes, duplicated code, etc. For each smell, identify the line number and explain it.\n\n${code}`, 'You are a code quality expert. Respond with a JSON array of code smell objects.', { type: 'array', items: { type: 'object' } });
export const generateAppFeatureComponent = (prompt: string): Promise<Omit<CustomFeature, 'id'>> => generateJson(`Generate a new single-file React feature component for an application based on this prompt: "${prompt}". Respond with a JSON object containing 'name', 'description', 'icon' (a valid name from heroicons), and the full 'code' for the component.`, 'You are a full-stack software engineer. Respond with a JSON object containing the feature details.', { type: 'object' });
export const generateTechnicalSpecFromDiff = (diff: string, summary: StructuredPrSummary): Promise<string> => generateContent(`Generate a technical specification document in Markdown based on this PR summary and diff.\n\nSummary:\n${JSON.stringify(summary)}\n\nDiff:\n${diff}`, 'You are a senior technical writer.');
export const generateFeature = (prompt: string, framework: string, styling: string): Promise<GeneratedFile[]> => generateJson(`Generate a new feature for a ${framework} and ${styling} application. The feature is: "${prompt}". Respond with an array of file objects, each with filePath and content.`, 'You are a full-stack software engineer. You must respond with a JSON array of file objects.', { type: 'array', items: { type: 'object' } });
export const generateFullStackFeature = (prompt: string, framework: string, styling: string): Promise<GeneratedFile[]> => generateJson(`Generate a new full-stack feature. The frontend is ${framework} with ${styling}. The backend is a single Google Cloud Function with Firestore. The feature is: "${prompt}". Respond with an array of file objects, each with filePath and content.`, 'You are a full-stack software engineer specializing in GCP. You must respond with a JSON array of file objects.', { type: 'array', items: { type: 'object' } });
export const generatePipelineCode = (flowDescription: string): Promise<string> => generateContent(`Generate a JavaScript async function that implements this logical flow:\n\n${flowDescription}`, 'You are a senior software engineer. Respond with only the JavaScript code in a markdown block.');
export const analyzePerformanceTrace = (trace: any): Promise<string> => generateContent(`Analyze this performance trace and suggest optimizations. Trace:\n\n${JSON.stringify(trace, null, 2)}`, 'You are a performance optimization expert.');
export const suggestA11yFix = (issue: any): Promise<string> => generateContent(`Given this accessibility issue found by axe-core, suggest a solution with a code example:\n\n${JSON.stringify(issue, null, 2)}`, 'You are an accessibility expert.');

// Add other specific, non-streaming functions here...

const aiService = {
  streamContent,
  generateContent,
  generateJson,
  generateCommitMessageStream,
  generateUnitTestsStream,
  generateChangelogFromLogStream,
  analyzeConcurrencyStream,
  debugErrorStream,
  generateIamPolicyStream,
  generateRegExStream,
  formatCodeStream,
  transferCodeStyleStream,
  generateCodingChallengeStream,
  explainCodeStructured,
  generatePrSummaryStructured,
=======
const jsonFromStream = async (stream: AsyncGenerator<string, void, unknown>) => {
    let fullResponse = '';
    for await (const chunk of stream) { fullResponse += chunk; }
    const jsonMatch = fullResponse.match(/```json\n?([\s\S]*?)\n?```/);
    try {
      return JSON.parse(jsonMatch ? jsonMatch[1] : fullResponse);
    } catch (e) {
      logError('Failed to parse JSON from stream', e, { fullResponse });
      throw new Error('Invalid JSON response from AI');
    }
};

export const explainCodeStructured = (code: string): Promise<StructuredExplanation> => generateJson(code, `You are an expert code explainer. Analyze the provided code snippet and return a structured explanation in JSON format.`, { type: FunctionDeclarationSchemaType.OBJECT, properties: { summary: { type: FunctionDeclarationSchemaType.STRING }, lineByLine: { type: FunctionDeclarationSchemaType.ARRAY, items: { type: FunctionDeclarationSchemaType.OBJECT, properties: { lines: { type: FunctionDeclarationSchemaType.STRING }, explanation: { type: FunctionDeclarationSchemaType.STRING } } } }, complexity: { type: FunctionDeclarationSchemaType.OBJECT, properties: { time: { type: FunctionDeclarationSchemaType.STRING }, space: { type: FunctionDeclarationSchemaType.STRING } } }, suggestions: { type: FunctionDeclarationSchemaType.ARRAY, items: { type: FunctionDeclarationSchemaType.STRING } } } });
export const generateMermaidJs = (code: string): Promise<string> => generateContent(`Generate a Mermaid.js flowchart diagram for this code:\n\n${code}`, 'You are a Mermaid.js expert. Respond with only the Mermaid code inside a markdown block.');
export const suggestA11yFix = (issue: any): Promise<string> => generateContent(`Given this accessibility issue found by axe-core, suggest a solution with a code example:\n\n${JSON.stringify(issue, null, 2)}`, 'You are an accessibility expert.');
export const generateFile = (prompt: string, framework: string, styling: string): Promise<GeneratedFile[]> => jsonFromStream(streamContent(`Generate a new file or set of files for a ${framework} and ${styling} application. The request is: "${prompt}". Respond with an array of file objects, each with filePath and content.`, 'You are a full-stack software engineer. You must respond with a JSON array of file objects.'));
export const generateFeature = (prompt: string, framework: string, styling: string): Promise<GeneratedFile[]> => jsonFromStream(streamContent(`Generate a new feature for a ${framework} and ${styling} application. The feature is: "${prompt}". Respond with an array of file objects, each with filePath and content.`, 'You are a full-stack software engineer. You must respond with a JSON array of file objects.'));
export const generateFullStackFeature = (prompt: string, framework: string, styling: string): Promise<GeneratedFile[]> => jsonFromStream(streamContent(`Generate a new full-stack feature. The frontend is ${framework} with ${styling}. The backend is a single Google Cloud Function with Firestore. The feature is: "${prompt}". Respond with an array of file objects, each with filePath and content.`, 'You are a full-stack software engineer specializing in GCP. You must respond with a JSON array of file objects.'));
export const generatePrSummaryStructured = (diff: string): Promise<StructuredPrSummary> => jsonFromStream(streamContent(`Generate a structured PR summary for this diff:\n\n${diff}`, 'You are an expert at writing PR summaries. Respond in JSON with title, summary, and a changes array.'));
export const generateTechnicalSpecFromDiff = (diff: string, summary: StructuredPrSummary): Promise<string> => generateContent(`Generate a technical specification document in Markdown based on this PR summary and diff.\n\nSummary:\n${JSON.stringify(summary)}\n\nDiff:\n${diff}`, 'You are a senior technical writer.');
export const generateSemanticTheme = (prompt: { parts: any[] }): Promise<SemanticColorTheme> => generateJson(prompt, 'You are a UI/UX designer. Generate a semantic color theme in JSON format based on the user request.', { type: FunctionDeclarationSchemaType.OBJECT, properties: { mode: { type: FunctionDeclarationSchemaType.STRING, enum: ['light', 'dark'] }, palette: { type: FunctionDeclarationSchemaType.OBJECT, properties: { primary: {type: FunctionDeclarationSchemaType.OBJECT, properties: {value: {type: FunctionDeclarationSchemaType.STRING}, name: {type: FunctionDeclarationSchemaType.STRING}}}, secondary: {type: FunctionDeclarationSchemaType.OBJECT, properties: {value: {type: FunctionDeclarationSchemaType.STRING}, name: {type: FunctionDeclarationSchemaType.STRING}}}, accent: {type: FunctionDeclarationSchemaType.OBJECT, properties: {value: {type: FunctionDeclarationSchemaType.STRING}, name: {type: FunctionDeclarationSchemaType.STRING}}}, neutral: {type: FunctionDeclarationSchemaType.OBJECT, properties: {value: {type: FunctionDeclarationSchemaType.STRING}, name: {type: FunctionDeclarationSchemaType.STRING}}} } }, theme: { type: FunctionDeclarationSchemaType.OBJECT, properties: { background: {type: FunctionDeclarationSchemaType.OBJECT, properties: {value: {type: FunctionDeclarationSchemaType.STRING}, name: {type: FunctionDeclarationSchemaType.STRING}}}, surface: {type: FunctionDeclarationSchemaType.OBJECT, properties: {value: {type: FunctionDeclarationSchemaType.STRING}, name: {type: FunctionDeclarationSchemaType.STRING}}}, textPrimary: {type: FunctionDeclarationSchemaType.OBJECT, properties: {value: {type: FunctionDeclarationSchemaType.STRING}, name: {type: FunctionDeclarationSchemaType.STRING}}}, textSecondary: {type: FunctionDeclarationSchemaType.OBJECT, properties: {value: {type: FunctionDeclarationSchemaType.STRING}, name: {type: FunctionDeclarationSchemaType.STRING}}}, textOnPrimary: {type: FunctionDeclarationSchemaType.OBJECT, properties: {value: {type: FunctionDeclarationSchemaType.STRING}, name: {type: FunctionDeclarationSchemaType.STRING}}}, border: {type: FunctionDeclarationSchemaType.OBJECT, properties: {value: {type: FunctionDeclarationSchemaType.STRING}, name: {type: FunctionDeclarationSchemaType.STRING}}} } }, accessibility: { type: FunctionDeclarationSchemaType.OBJECT, properties: { primaryOnSurface: { type: FunctionDeclarationSchemaType.OBJECT, properties: {ratio: {type: FunctionDeclarationSchemaType.NUMBER}, score: {type: FunctionDeclarationSchemaType.STRING}}}, textPrimaryOnSurface: { type: FunctionDeclarationSchemaType.OBJECT, properties: {ratio: {type: FunctionDeclarationSchemaType.NUMBER}, score: {type: FunctionDeclarationSchemaType.STRING}}}, textSecondaryOnSurface: { type: FunctionDeclarationSchemaType.OBJECT, properties: {ratio: {type: FunctionDeclarationSchemaType.NUMBER}, score: {type: FunctionDeclarationSchemaType.STRING}}}, textOnPrimaryOnPrimary: { type: FunctionDeclarationSchemaType.OBJECT, properties: {ratio: {type: FunctionDeclarationSchemaType.NUMBER}, score: {type: FunctionDeclarationSchemaType.STRING}}} } } } });
export const generateCronFromDescription = (description: string): Promise<CronParts> => generateJson(`Generate a cron expression for: "${description}"`, 'You are a cron expert. Respond with a JSON object containing minute, hour, dayOfMonth, month, and dayOfWeek.', { type: FunctionDeclarationSchemaType.OBJECT, properties: { minute: { type: FunctionDeclarationSchemaType.STRING }, hour: { type: FunctionDeclarationSchemaType.STRING }, dayOfMonth: { type: FunctionDeclarationSchemaType.STRING }, month: { type: FunctionDeclarationSchemaType.STRING }, dayOfWeek: { type: FunctionDeclarationSchemaType.STRING } } });
export const generateColorPalette = (baseColor: string): Promise<{colors: string[]}> => generateJson(`Generate a 6-color palette based on the color ${baseColor}`, 'You are a UI designer. Respond with a JSON object with a "colors" array of 6 hex codes.', { type: FunctionDeclarationSchemaType.OBJECT, properties: { colors: { type: FunctionDeclarationSchemaType.ARRAY, items: { type: FunctionDeclarationSchemaType.STRING } } } });
export const generateMockData = (schema: string, count: number): Promise<any[]> => generateJson(`Generate an array of ${count} mock objects that match this schema: "${schema}"`, 'You are a mock data generator. Respond with only a JSON array of objects.', { type: FunctionDeclarationSchemaType.ARRAY, items: { type: FunctionDeclarationSchemaType.OBJECT } });
export const analyzeCodeForVulnerabilities = (code: string): Promise<SecurityVulnerability[]> => jsonFromStream(streamContent(`Analyze this code for security vulnerabilities. For each vulnerability, describe it, rate its severity, and suggest a mitigation.\n\n${code}`, 'You are a security expert. Respond with a JSON array of vulnerability objects.'));
export const detectCodeSmells = (code: string): Promise<CodeSmell[]> => jsonFromStream(streamContent(`Analyze this code for code smells like long methods, large classes, duplicated code, etc. For each smell, identify the line number and explain it.\n\n${code}`, 'You are a code quality expert. Respond with a JSON array of code smell objects.'));
export const generateTagsForCode = (code: string): Promise<string[]> => generateJson(`Generate up to 5 relevant tags (keywords) for this code snippet:\n\n${code}`, 'You are a code tagging expert. Respond with a JSON array of strings.', { type: FunctionDeclarationSchemaType.ARRAY, items: { type: FunctionDeclarationSchemaType.STRING } });
export const generateTerraformConfig = (cloud: 'aws' | 'gcp', description: string, context: string): Promise<string> => generateContent(`Generate a Terraform configuration for ${cloud.toUpperCase()}.\nRequirement: "${description}"\nContext: "${context}"`, 'You are a DevOps expert specializing in Terraform. Respond with only the HCL code in a markdown block.');
export const generateWeeklyDigest = (commitLogs: string, telemetry: any): Promise<string> => generateContent(`Generate a weekly project digest email in HTML format. Use this data:\n\nCommit Logs:\n${commitLogs}\n\nTelemetry:\n${JSON.stringify(telemetry)}`, 'You are an expert at writing project summaries. Respond with only the HTML for an email.');
export const generateAppFeatureComponent = (prompt: string): Promise<Omit<CustomFeature, 'id'>> => jsonFromStream(streamContent(`Generate a new single-file React feature component for an application based on this prompt: "${prompt}". Respond with a JSON object containing 'name', 'description', 'icon' (a valid name from heroicons), and the full 'code' for the component.`, 'You are a full-stack software engineer. Respond with a JSON object containing the feature details.'));
export const generatePipelineCode = (flowDescription: string): Promise<string> => generateContent(`Generate a JavaScript async function that implements this logical flow:\n\n${flowDescription}`, 'You are a senior software engineer. Respond with only the JavaScript code in a markdown block.');
export const generateCiCdConfig = (platform: string, description: string): Promise<string> => generateContent(`Generate a CI/CD configuration file for ${platform} that does the following: ${description}`, `You are a DevOps expert specializing in ${platform}. Respond with only the YAML configuration in a markdown block.`);
export const analyzePerformanceTrace = (trace: any): Promise<string> => generateContent(`Analyze this performance trace and suggest optimizations. Trace:\n\n${JSON.stringify(trace, null, 2)}`, 'You are a performance optimization expert.');


export const aiService = {
  streamContent,
  generateContent,
  generateJson,
  generateImage,
  generateImageFromImageAndText,
  getInferenceFunction,
  explainCodeStream,
  generateRegExStream,
  generateCommitMessageStream,
  generateUnitTestsStream,
  formatCodeStream,
  generateComponentFromImageStream,
  transcribeAudioToCodeStream,
  transferCodeStyleStream,
  generateCodingChallengeStream,
  reviewCodeStream,
  generateChangelogFromLogStream,
  enhanceSnippetStream,
  summarizeNotesStream,
  migrateCodeStream,
  analyzeConcurrencyStream,
  debugErrorStream,
  refactorForPerformance,
  refactorForReadability,
  convertToFunctionalComponent,
  generateJsDoc,
  translateComments,
  generateDockerfile,
  convertCssToTailwind,
  applySpecificRefactor,
  generateBugReproductionTestStream,
  generateIamPolicyStream,
  convertJsonToXbrlStream,
  explainCodeStructured,
  generateMermaidJs,
  suggestA11yFix,
  generateFile,
  generateFeature,
  generateFullStackFeature,
  generatePrSummaryStructured,
  generateTechnicalSpecFromDiff,
>>>>>>> 117dfc4d
  generateSemanticTheme,
  generateCronFromDescription,
  generateColorPalette,
  generateMockData,
  analyzeCodeForVulnerabilities,
  detectCodeSmells,
<<<<<<< HEAD
  generateAppFeatureComponent,
  generateTechnicalSpecFromDiff,
  generateFeature,
  generateFullStackFeature,
  generatePipelineCode,
  analyzePerformanceTrace,
  suggestA11yFix,
  // Add other functions to this object
};

export default aiService;
=======
  generateTagsForCode,
  generateTerraformConfig,
  generateWeeklyDigest,
  generateAppFeatureComponent,
  generatePipelineCode,
  generateCiCdConfig,
  analyzePerformanceTrace,
};
```
>>>>>>> 117dfc4d
<|MERGE_RESOLUTION|>--- conflicted
+++ resolved
@@ -1,4 +1,5 @@
-```typescript
+
+
 /**
  * @file This file implements the AI Service module, providing a decoupled architecture for handling AI operations.
  * It uses a central provider (`GeminiProvider`) to interact with the AI model, which securely retrieves
@@ -7,28 +8,12 @@
  * SPDX-License-Identifier: Apache-2.0
  */
 
-<<<<<<< HEAD
 import { GoogleGenerativeAI, FunctionDeclaration, Part, Tool } from "@google/genai";
 import { logError } from './telemetryService.ts';
 import { getDecryptedCredential } from './vaultService.ts';
 import type { GeneratedFile, StructuredPrSummary, StructuredExplanation, SemanticColorTheme, SecurityVulnerability, CodeSmell, CustomFeature, CronParts } from '../types.ts';
 
 // --- LOCAL INTERFACES FOR DECOUPLING DURING REFACTOR ---
-=======
-import { GoogleGenerativeAI, FunctionDeclaration, Part, Tool } from "@google/generative-ai";
-import { FunctionDeclarationSchemaType } from "@google/generative-ai/server";
-import { logError } from './telemetryService.ts';
-import { getDecryptedCredential } from './vaultService.ts';
-import type { GeneratedFile, StructuredPrSummary, StructuredExplanation, SemanticColorTheme, SecurityVulnerability, CodeSmell, CustomFeature } from '../types.ts';
-
-export interface CronParts {
-  minute: string;
-  hour: string;
-  dayOfMonth: string;
-  month: string;
-  dayOfWeek: string;
-}
->>>>>>> 117dfc4d
 
 export interface ICommand {
   text: string;
@@ -41,11 +26,7 @@
   generateJson<T>(prompt: any, systemInstruction: string, schema: any, temperature: number): Promise<T>;
   generateImage(prompt: string): Promise<string>;
   generateImageFromImageAndText(prompt: string, base64Image: string, mimeType: string): Promise<string>;
-<<<<<<< HEAD
   getInferenceFunction(prompt: string, functionDeclarations: FunctionDeclaration[], knowledgeBase: string): Promise<CommandResponse>;
-=======
-  getInferenceFunction(prompt: string, functionDeclarations: FunctionDeclaration[], knowledgeBase: string): Promise<ICommand>;
->>>>>>> 117dfc4d
 }
 
 //==============================================================================
@@ -72,11 +53,7 @@
   async *streamContent(prompt: string | { parts: any[] }, systemInstruction: string, temperature: number): AsyncGenerator<string, void, unknown> {
     const aiClient = await this.getAiClient();
     const model = aiClient.getGenerativeModel({ model: "gemini-1.5-flash", systemInstruction });
-<<<<<<< HEAD
     const contents = typeof prompt === 'string' ? [{ role: 'user', parts: [{ text: prompt }] }] : [{ role: 'user', parts: prompt.parts as Part[] }];
-=======
-    const contents = typeof prompt === 'string' ? [{ role: 'user', parts: [{ text: prompt }] }] : [{ role: 'user', parts: prompt.parts }];
->>>>>>> 117dfc4d
     const result = await model.generateContentStream({ contents, generationConfig: { temperature } });
     for await (const chunk of result.stream) {
       yield chunk.text() ?? '';
@@ -114,20 +91,9 @@
   }
 
   async generateImage(prompt: string): Promise<string> {
-<<<<<<< HEAD
     const msg = "Image generation is not implemented in this provider.";
     logError(new Error(msg), { prompt });
     throw new Error(msg);
-=======
-    const aiClient = await this.getAiClient();
-    const model = aiClient.getGenerativeModel({ model: 'imagen-3.0-generate-001' });
-    const result = await model.generateContent(prompt);
-    const image = result.response.candidates?.[0]?.content.parts[0];
-    if (image && 'inlineData' in image && image.inlineData) {
-        return `data:${image.inlineData.mimeType};base64,${image.inlineData.data}`;
-    }
-    throw new Error('Image generation failed to return an image.');
->>>>>>> 117dfc4d
   }
 
   async generateImageFromImageAndText(prompt: string, base64Image: string, mimeType: string): Promise<string> {
@@ -135,21 +101,10 @@
     const model = aiClient.getGenerativeModel({ model: "gemini-1.5-flash" });
     const imagePart: Part = { inlineData: { mimeType, data: base64Image } };
     const result = await model.generateContent([prompt, imagePart]);
-<<<<<<< HEAD
     return result.response.text();
   }
 
   async getInferenceFunction(prompt: string, functionDeclarations: FunctionDeclaration[], knowledgeBase: string): Promise<CommandResponse> {
-=======
-    const image = result.response.candidates?.[0]?.content.parts[0];
-     if (image && 'inlineData' in image && image.inlineData) {
-        return `data:${image.inlineData.mimeType};base64,${image.inlineData.data}`;
-    }
-    throw new Error('Image generation failed to return an image.');
-  }
-  
-  async getInferenceFunction(prompt: string, functionDeclarations: FunctionDeclaration[], knowledgeBase: string): Promise<ICommand> {
->>>>>>> 117dfc4d
     const aiClient = await this.getAiClient();
     const systemInstruction = `You are a helpful assistant for a developer tool. You must decide which function to call to satisfy the user's request, based on your knowledge base. If no specific tool seems appropriate, respond with text.\n\nKnowledge Base:\n${knowledgeBase}`;
     const model = aiClient.getGenerativeModel({ model: "gemini-1.5-flash", systemInstruction, tools: [{ functionDeclarations }] });
@@ -190,7 +145,6 @@
 export const generateCodingChallengeStream = (topic: string | null) => streamContent(`Generate a unique, new coding challenge. ${topic ? `The topic should be: ${topic}` : ''}`, 'You are a programming instructor creating coding challenges.');
 
 // --- Promise-Based Functions ---
-<<<<<<< HEAD
 export const explainCodeStructured = (code: string): Promise<StructuredExplanation> => generateJson(code, `You are an expert code explainer. Analyze the provided code snippet and return a structured explanation in JSON format.`, { type: "object", properties: { summary: { type: "string" }, lineByLine: { type: "array", items: { type: "object", properties: { lines: { type: "string" }, explanation: { type: "string" } } } }, complexity: { type: "object", properties: { time: { type: "string" }, space: { type: "string" } } }, suggestions: { type: "array", items: { type: "string" } } } });
 export const generatePrSummaryStructured = (diff: string): Promise<StructuredPrSummary> => generateJson(`Generate a structured PR summary for this diff:\n\n${diff}`, 'You are an expert at writing PR summaries. Respond in JSON with title, summary, and a changes array.', { type: "object", properties: { title: { type: "string" }, summary: { type: "string" }, changes: { type: "array", items: { type: "string" } } } });
 export const generateSemanticTheme = (prompt: { parts: any[] }): Promise<SemanticColorTheme> => generateJson(prompt, 'You are a UI/UX designer specializing in color theory and accessibility. Generate a complete theme based on the user\'s prompt, adhering to the provided JSON schema.', { type: "object", properties: { mode: { type: "string", enum: ['light', 'dark'] }, palette: { type: "object", properties: { primary: { type: "object", properties: { value: { type: "string" }, name: { type: "string" } } }, secondary: { type: "object", properties: { value: { type: "string" }, name: { type: "string" } } }, accent: { type: "object", properties: { value: { type: "string" }, name: { type: "string" } } }, neutral: { type: "object", properties: { value: { type: "string" }, name: { type: "string" } } } } }, theme: { type: "object", properties: { background: { type: "object", properties: { value: { type: "string" }, name: { type: "string" } } }, surface: { type: "object", properties: { value: { type: "string" }, name: { type: "string" } } }, textPrimary: { type: "object", properties: { value: { type: "string" }, name: { type: "string" } } }, textSecondary: { type: "object", properties: { value: { type: "string" }, name: { type: "string" } } }, textOnPrimary: { type: "object", properties: { value: { type: "string" }, name: { type: "string" } } }, border: { type: "object", properties: { value: { type: "string" }, name: { type: "string" } } } } }, accessibility: { type: "object", properties: { primaryOnSurface: { type: "object", properties: { ratio: { type: "number" }, score: { type: "string" } } }, textPrimaryOnSurface: { type: "object", properties: { ratio: { type: "number" }, score: { type: "string" } } }, textSecondaryOnSurface: { type: "object", properties: { ratio: { type: "number" }, score: { type: "string" } } }, textOnPrimaryOnPrimary: { type: "object", properties: { ratio: { type: "number" }, score: { type: "string" } } } } } } });
@@ -225,92 +179,12 @@
   generateCodingChallengeStream,
   explainCodeStructured,
   generatePrSummaryStructured,
-=======
-const jsonFromStream = async (stream: AsyncGenerator<string, void, unknown>) => {
-    let fullResponse = '';
-    for await (const chunk of stream) { fullResponse += chunk; }
-    const jsonMatch = fullResponse.match(/```json\n?([\s\S]*?)\n?```/);
-    try {
-      return JSON.parse(jsonMatch ? jsonMatch[1] : fullResponse);
-    } catch (e) {
-      logError('Failed to parse JSON from stream', e, { fullResponse });
-      throw new Error('Invalid JSON response from AI');
-    }
-};
-
-export const explainCodeStructured = (code: string): Promise<StructuredExplanation> => generateJson(code, `You are an expert code explainer. Analyze the provided code snippet and return a structured explanation in JSON format.`, { type: FunctionDeclarationSchemaType.OBJECT, properties: { summary: { type: FunctionDeclarationSchemaType.STRING }, lineByLine: { type: FunctionDeclarationSchemaType.ARRAY, items: { type: FunctionDeclarationSchemaType.OBJECT, properties: { lines: { type: FunctionDeclarationSchemaType.STRING }, explanation: { type: FunctionDeclarationSchemaType.STRING } } } }, complexity: { type: FunctionDeclarationSchemaType.OBJECT, properties: { time: { type: FunctionDeclarationSchemaType.STRING }, space: { type: FunctionDeclarationSchemaType.STRING } } }, suggestions: { type: FunctionDeclarationSchemaType.ARRAY, items: { type: FunctionDeclarationSchemaType.STRING } } } });
-export const generateMermaidJs = (code: string): Promise<string> => generateContent(`Generate a Mermaid.js flowchart diagram for this code:\n\n${code}`, 'You are a Mermaid.js expert. Respond with only the Mermaid code inside a markdown block.');
-export const suggestA11yFix = (issue: any): Promise<string> => generateContent(`Given this accessibility issue found by axe-core, suggest a solution with a code example:\n\n${JSON.stringify(issue, null, 2)}`, 'You are an accessibility expert.');
-export const generateFile = (prompt: string, framework: string, styling: string): Promise<GeneratedFile[]> => jsonFromStream(streamContent(`Generate a new file or set of files for a ${framework} and ${styling} application. The request is: "${prompt}". Respond with an array of file objects, each with filePath and content.`, 'You are a full-stack software engineer. You must respond with a JSON array of file objects.'));
-export const generateFeature = (prompt: string, framework: string, styling: string): Promise<GeneratedFile[]> => jsonFromStream(streamContent(`Generate a new feature for a ${framework} and ${styling} application. The feature is: "${prompt}". Respond with an array of file objects, each with filePath and content.`, 'You are a full-stack software engineer. You must respond with a JSON array of file objects.'));
-export const generateFullStackFeature = (prompt: string, framework: string, styling: string): Promise<GeneratedFile[]> => jsonFromStream(streamContent(`Generate a new full-stack feature. The frontend is ${framework} with ${styling}. The backend is a single Google Cloud Function with Firestore. The feature is: "${prompt}". Respond with an array of file objects, each with filePath and content.`, 'You are a full-stack software engineer specializing in GCP. You must respond with a JSON array of file objects.'));
-export const generatePrSummaryStructured = (diff: string): Promise<StructuredPrSummary> => jsonFromStream(streamContent(`Generate a structured PR summary for this diff:\n\n${diff}`, 'You are an expert at writing PR summaries. Respond in JSON with title, summary, and a changes array.'));
-export const generateTechnicalSpecFromDiff = (diff: string, summary: StructuredPrSummary): Promise<string> => generateContent(`Generate a technical specification document in Markdown based on this PR summary and diff.\n\nSummary:\n${JSON.stringify(summary)}\n\nDiff:\n${diff}`, 'You are a senior technical writer.');
-export const generateSemanticTheme = (prompt: { parts: any[] }): Promise<SemanticColorTheme> => generateJson(prompt, 'You are a UI/UX designer. Generate a semantic color theme in JSON format based on the user request.', { type: FunctionDeclarationSchemaType.OBJECT, properties: { mode: { type: FunctionDeclarationSchemaType.STRING, enum: ['light', 'dark'] }, palette: { type: FunctionDeclarationSchemaType.OBJECT, properties: { primary: {type: FunctionDeclarationSchemaType.OBJECT, properties: {value: {type: FunctionDeclarationSchemaType.STRING}, name: {type: FunctionDeclarationSchemaType.STRING}}}, secondary: {type: FunctionDeclarationSchemaType.OBJECT, properties: {value: {type: FunctionDeclarationSchemaType.STRING}, name: {type: FunctionDeclarationSchemaType.STRING}}}, accent: {type: FunctionDeclarationSchemaType.OBJECT, properties: {value: {type: FunctionDeclarationSchemaType.STRING}, name: {type: FunctionDeclarationSchemaType.STRING}}}, neutral: {type: FunctionDeclarationSchemaType.OBJECT, properties: {value: {type: FunctionDeclarationSchemaType.STRING}, name: {type: FunctionDeclarationSchemaType.STRING}}} } }, theme: { type: FunctionDeclarationSchemaType.OBJECT, properties: { background: {type: FunctionDeclarationSchemaType.OBJECT, properties: {value: {type: FunctionDeclarationSchemaType.STRING}, name: {type: FunctionDeclarationSchemaType.STRING}}}, surface: {type: FunctionDeclarationSchemaType.OBJECT, properties: {value: {type: FunctionDeclarationSchemaType.STRING}, name: {type: FunctionDeclarationSchemaType.STRING}}}, textPrimary: {type: FunctionDeclarationSchemaType.OBJECT, properties: {value: {type: FunctionDeclarationSchemaType.STRING}, name: {type: FunctionDeclarationSchemaType.STRING}}}, textSecondary: {type: FunctionDeclarationSchemaType.OBJECT, properties: {value: {type: FunctionDeclarationSchemaType.STRING}, name: {type: FunctionDeclarationSchemaType.STRING}}}, textOnPrimary: {type: FunctionDeclarationSchemaType.OBJECT, properties: {value: {type: FunctionDeclarationSchemaType.STRING}, name: {type: FunctionDeclarationSchemaType.STRING}}}, border: {type: FunctionDeclarationSchemaType.OBJECT, properties: {value: {type: FunctionDeclarationSchemaType.STRING}, name: {type: FunctionDeclarationSchemaType.STRING}}} } }, accessibility: { type: FunctionDeclarationSchemaType.OBJECT, properties: { primaryOnSurface: { type: FunctionDeclarationSchemaType.OBJECT, properties: {ratio: {type: FunctionDeclarationSchemaType.NUMBER}, score: {type: FunctionDeclarationSchemaType.STRING}}}, textPrimaryOnSurface: { type: FunctionDeclarationSchemaType.OBJECT, properties: {ratio: {type: FunctionDeclarationSchemaType.NUMBER}, score: {type: FunctionDeclarationSchemaType.STRING}}}, textSecondaryOnSurface: { type: FunctionDeclarationSchemaType.OBJECT, properties: {ratio: {type: FunctionDeclarationSchemaType.NUMBER}, score: {type: FunctionDeclarationSchemaType.STRING}}}, textOnPrimaryOnPrimary: { type: FunctionDeclarationSchemaType.OBJECT, properties: {ratio: {type: FunctionDeclarationSchemaType.NUMBER}, score: {type: FunctionDeclarationSchemaType.STRING}}} } } } });
-export const generateCronFromDescription = (description: string): Promise<CronParts> => generateJson(`Generate a cron expression for: "${description}"`, 'You are a cron expert. Respond with a JSON object containing minute, hour, dayOfMonth, month, and dayOfWeek.', { type: FunctionDeclarationSchemaType.OBJECT, properties: { minute: { type: FunctionDeclarationSchemaType.STRING }, hour: { type: FunctionDeclarationSchemaType.STRING }, dayOfMonth: { type: FunctionDeclarationSchemaType.STRING }, month: { type: FunctionDeclarationSchemaType.STRING }, dayOfWeek: { type: FunctionDeclarationSchemaType.STRING } } });
-export const generateColorPalette = (baseColor: string): Promise<{colors: string[]}> => generateJson(`Generate a 6-color palette based on the color ${baseColor}`, 'You are a UI designer. Respond with a JSON object with a "colors" array of 6 hex codes.', { type: FunctionDeclarationSchemaType.OBJECT, properties: { colors: { type: FunctionDeclarationSchemaType.ARRAY, items: { type: FunctionDeclarationSchemaType.STRING } } } });
-export const generateMockData = (schema: string, count: number): Promise<any[]> => generateJson(`Generate an array of ${count} mock objects that match this schema: "${schema}"`, 'You are a mock data generator. Respond with only a JSON array of objects.', { type: FunctionDeclarationSchemaType.ARRAY, items: { type: FunctionDeclarationSchemaType.OBJECT } });
-export const analyzeCodeForVulnerabilities = (code: string): Promise<SecurityVulnerability[]> => jsonFromStream(streamContent(`Analyze this code for security vulnerabilities. For each vulnerability, describe it, rate its severity, and suggest a mitigation.\n\n${code}`, 'You are a security expert. Respond with a JSON array of vulnerability objects.'));
-export const detectCodeSmells = (code: string): Promise<CodeSmell[]> => jsonFromStream(streamContent(`Analyze this code for code smells like long methods, large classes, duplicated code, etc. For each smell, identify the line number and explain it.\n\n${code}`, 'You are a code quality expert. Respond with a JSON array of code smell objects.'));
-export const generateTagsForCode = (code: string): Promise<string[]> => generateJson(`Generate up to 5 relevant tags (keywords) for this code snippet:\n\n${code}`, 'You are a code tagging expert. Respond with a JSON array of strings.', { type: FunctionDeclarationSchemaType.ARRAY, items: { type: FunctionDeclarationSchemaType.STRING } });
-export const generateTerraformConfig = (cloud: 'aws' | 'gcp', description: string, context: string): Promise<string> => generateContent(`Generate a Terraform configuration for ${cloud.toUpperCase()}.\nRequirement: "${description}"\nContext: "${context}"`, 'You are a DevOps expert specializing in Terraform. Respond with only the HCL code in a markdown block.');
-export const generateWeeklyDigest = (commitLogs: string, telemetry: any): Promise<string> => generateContent(`Generate a weekly project digest email in HTML format. Use this data:\n\nCommit Logs:\n${commitLogs}\n\nTelemetry:\n${JSON.stringify(telemetry)}`, 'You are an expert at writing project summaries. Respond with only the HTML for an email.');
-export const generateAppFeatureComponent = (prompt: string): Promise<Omit<CustomFeature, 'id'>> => jsonFromStream(streamContent(`Generate a new single-file React feature component for an application based on this prompt: "${prompt}". Respond with a JSON object containing 'name', 'description', 'icon' (a valid name from heroicons), and the full 'code' for the component.`, 'You are a full-stack software engineer. Respond with a JSON object containing the feature details.'));
-export const generatePipelineCode = (flowDescription: string): Promise<string> => generateContent(`Generate a JavaScript async function that implements this logical flow:\n\n${flowDescription}`, 'You are a senior software engineer. Respond with only the JavaScript code in a markdown block.');
-export const generateCiCdConfig = (platform: string, description: string): Promise<string> => generateContent(`Generate a CI/CD configuration file for ${platform} that does the following: ${description}`, `You are a DevOps expert specializing in ${platform}. Respond with only the YAML configuration in a markdown block.`);
-export const analyzePerformanceTrace = (trace: any): Promise<string> => generateContent(`Analyze this performance trace and suggest optimizations. Trace:\n\n${JSON.stringify(trace, null, 2)}`, 'You are a performance optimization expert.');
-
-
-export const aiService = {
-  streamContent,
-  generateContent,
-  generateJson,
-  generateImage,
-  generateImageFromImageAndText,
-  getInferenceFunction,
-  explainCodeStream,
-  generateRegExStream,
-  generateCommitMessageStream,
-  generateUnitTestsStream,
-  formatCodeStream,
-  generateComponentFromImageStream,
-  transcribeAudioToCodeStream,
-  transferCodeStyleStream,
-  generateCodingChallengeStream,
-  reviewCodeStream,
-  generateChangelogFromLogStream,
-  enhanceSnippetStream,
-  summarizeNotesStream,
-  migrateCodeStream,
-  analyzeConcurrencyStream,
-  debugErrorStream,
-  refactorForPerformance,
-  refactorForReadability,
-  convertToFunctionalComponent,
-  generateJsDoc,
-  translateComments,
-  generateDockerfile,
-  convertCssToTailwind,
-  applySpecificRefactor,
-  generateBugReproductionTestStream,
-  generateIamPolicyStream,
-  convertJsonToXbrlStream,
-  explainCodeStructured,
-  generateMermaidJs,
-  suggestA11yFix,
-  generateFile,
-  generateFeature,
-  generateFullStackFeature,
-  generatePrSummaryStructured,
-  generateTechnicalSpecFromDiff,
->>>>>>> 117dfc4d
   generateSemanticTheme,
   generateCronFromDescription,
   generateColorPalette,
   generateMockData,
   analyzeCodeForVulnerabilities,
   detectCodeSmells,
-<<<<<<< HEAD
   generateAppFeatureComponent,
   generateTechnicalSpecFromDiff,
   generateFeature,
@@ -321,15 +195,4 @@
   // Add other functions to this object
 };
 
-export default aiService;
-=======
-  generateTagsForCode,
-  generateTerraformConfig,
-  generateWeeklyDigest,
-  generateAppFeatureComponent,
-  generatePipelineCode,
-  generateCiCdConfig,
-  analyzePerformanceTrace,
-};
-```
->>>>>>> 117dfc4d
+export default aiService;