--- conflicted
+++ resolved
@@ -26,7 +26,6 @@
 let worker: Worker | null = null;
 const pendingRequests = new Map<string, { resolve: (value: any) => void, reject: (reason?: any) => void }>();
 
-<<<<<<< HEAD
 function postCommandToWorker<T>(command: string, payload: any = {}): Promise<T> {
   if (!worker) {
     return Promise.reject(new Error('Security Core Worker is not initialized. Please call initSecurityCore() first.'));
@@ -42,15 +41,6 @@
 }
 
 export function initSecurityCore(): void {
-=======
-/**
- * Initializes the Security Core Web Worker and sets up the message listener.
- * This should be called once when the application starts.
- * @example
- * initSecurityCore();
- */
-function initSecurityCore(): void {
->>>>>>> 117dfc4d
   if (worker) {
     console.warn('Security Core Worker is already initialized.');
     return;
@@ -91,7 +81,6 @@
   }
 }
 
-<<<<<<< HEAD
 export const generateSalt = (): ArrayBuffer => {
   return window.crypto.getRandomValues(new Uint8Array(16)).buffer;
 };
@@ -116,94 +105,6 @@
 export const decrypt = async (data: EncryptedData): Promise<{ id: string, plaintext: string }> => {
   const plaintext = await postCommandToWorker<string>('decrypt', { ciphertext: data.ciphertext, iv: data.iv });
   return { id: data.id, plaintext };
-=======
-/**
- * Sends a command and payload to the worker and returns a promise that resolves with the result.
- * @template T - The expected return type from the worker.
- * @param {string} command - The command to be executed by the worker.
- * @param {any} [payload={}] - The data associated with the command.
- * @returns {Promise<T>} A promise that resolves with the data from the worker's response.
- * @private
- */
-function postCommandToWorker<T>(command: string, payload: any = {}): Promise<T> {
-  if (!worker) {
-    return Promise.reject(new Error('Security Core Worker is not initialized. Please call initSecurityCore() first.'));
-  }
-
-  // crypto.randomUUID() refers to the global Web Crypto API (window.crypto.randomUUID())
-  const requestId = crypto.randomUUID();
-  const request: WorkerRequest = { command, payload, requestId };
-
-  return new Promise<T>((resolve, reject) => {
-    pendingRequests.set(requestId, { resolve, reject });
-    worker!.postMessage(request);
-  });
-}
-
-/**
- * Generates a cryptographically secure random salt on the main thread.
- * This is a safe operation to perform on the main thread and is needed before vault initialization.
- * @returns {ArrayBuffer} A new 16-byte salt.
- */
-const generateSalt = (): ArrayBuffer => {
-  return window.crypto.getRandomValues(new Uint8Array(16)).buffer;
-};
-
-/**
- * Instructs the worker to initialize a new vault with a master password and salt.
- * @param {string} masterPassword - The user's master password.
- * @param {ArrayBuffer} salt - The newly generated salt.
- * @returns {Promise<{ canary: VaultCanary }>} A promise that resolves with the encrypted canary for verification.
- */
-const initializeVault = (masterPassword: string, salt: ArrayBuffer): Promise<{ canary: VaultCanary }> => {
-  return postCommandToWorker('INIT_VAULT', { masterPassword, salt });
-};
-
-/**
- * Instructs the worker to unlock the vault using the master password, salt, and canary.
- * The worker will derive the key, attempt to decrypt the canary, and store the key in its memory on success.
- * @param {string} masterPassword - The user's master password.
- * @param {ArrayBuffer} salt - The stored salt for the vault.
- * @param {VaultCanary} canary - The encrypted canary for password verification.
- * @returns {Promise<void>} A promise that resolves on successful unlock.
- */
-const unlockVault = (masterPassword: string, salt: ArrayBuffer, canary: VaultCanary): Promise<void> => {
-  return postCommandToWorker('UNLOCK_VAULT', { masterPassword, salt, canary });
-};
-
-/**
- * Checks if the vault is currently unlocked (i.e., if a session key is cached in the worker).
- * @returns {Promise<boolean>} A promise that resolves with true if unlocked, false otherwise.
- */
-const isVaultUnlocked = (): Promise<boolean> => {
-  return postCommandToWorker<boolean>('IS_UNLOCKED');
-};
-
-/**
- * Instructs the worker to securely discard the cached session key, effectively locking the vault.
- * @returns {Promise<void>} A promise that resolves when the vault is locked.
- */
-const lockVault = (): Promise<void> => {
-  return postCommandToWorker('LOCK_VAULT');
-};
-
-/**
- * Encrypts a plaintext string using the worker's cached session key.
- * @param {string} id - A unique identifier for the credential being encrypted.
- * @param {string} plaintext - The data to encrypt.
- * @returns {Promise<EncryptedData>} A promise that resolves with the encrypted data structure, including id, ciphertext, and iv.
- */
-const encrypt = (id: string, plaintext: string): Promise<EncryptedData> => {
-  return postCommandToWorker<EncryptedData>('ENCRYPT', { id, plaintext });
-};
-
-/**
- * Decrypts data using the worker's cached session key.
- * @param {EncryptedData} data - The encrypted data object to decrypt.
- * @returns {Promise<{ id: string; plaintext: string }>} A promise that resolves with the original ID and decrypted plaintext.
- */
-const decrypt = (data: EncryptedData): Promise<{ id: string; plaintext: string }> => {
-  return postCommandToWorker<{ id: string; plaintext: string }>('DECRYPT', data);
 };
 
 // Export all functions as a default object to satisfy `import crypto from './cryptoService.ts';`
@@ -216,5 +117,4 @@
   lockVault,
   encrypt,
   decrypt,
->>>>>>> 117dfc4d
 };