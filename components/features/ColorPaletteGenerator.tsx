
import React, { useState, useCallback } from 'react';
import { HexColorPicker } from 'react-colorful';
import { generateColorPalette, downloadFile } from '../../services/index.ts';
import { SparklesIcon, ArrowDownTrayIcon } from '../icons.tsx';
import { LoadingSpinner } from '../shared/index.tsx';
import { useGlobalState } from '../../contexts/GlobalStateContext.tsx';
import { useVaultModal } from '../../contexts/VaultModalContext.tsx';
import { useNotification } from '../../contexts/NotificationContext.tsx';
import type { SemanticColorTheme } from '../../types.ts';

// Define the expected structure for the AI-generated palette result
interface ColorValue {
    value: string;
}

interface AIGeneratedPalette {
    palette: {
        primary: ColorValue;
        secondary: ColorValue;
        accent: ColorValue;
        neutral: ColorValue;
    };
    theme: {
        background: ColorValue;
        surface: ColorValue;
        textPrimary: ColorValue;
        textSecondary: ColorValue;
        textOnPrimary: ColorValue;
        border: ColorValue;
    };
}

interface PreviewColors {
    cardBg: string;
    pillBg: string;
    pillText: string;
    buttonBg: string;
    buttonText: string;
}

const PreviewCard: React.FC<{ palette: string[], colors: PreviewColors, setColors: React.Dispatch<React.SetStateAction<PreviewColors>> }> = ({ palette, colors, setColors }) => {

    const ColorSelector: React.FC<{ label: string, value: string, onChange: (val: string) => void }> = ({ label, value, onChange }) => (
        <div className="flex items-center justify-between text-sm">
            <label className="text-text-primary">{label}</label>
            <div className="flex items-center gap-2">
                {palette.map(color => (
                     <button
                        key={color}
                        onClick={() => onChange(color)}
                        className={`w-5 h-5 rounded-full border border-gray-300 ${value === color ? 'ring-2 ring-primary ring-offset-1' : ''}`}
                        style={{ backgroundColor: color }}
                        title={color}
                     />
                ))}
            </div>
        </div>
    );

    return (
        <div className="bg-surface p-4 rounded-lg border border-border w-full max-w-sm">
            <h3 className="text-lg font-bold mb-4 text-text-primary">Live Preview</h3>
            <div className="p-8 rounded-xl mb-4" style={{ backgroundColor: colors.cardBg }}>
                <div className="px-4 py-1 rounded-full text-center text-sm inline-block" style={{ backgroundColor: colors.pillBg, color: colors.pillText }}>
                    New Feature
                </div>
                <div className="mt-8 text-center">
                     <button className="px-6 py-2 rounded-lg font-bold" style={{ backgroundColor: colors.buttonBg, color: colors.buttonText }}>
                        Get Started
                    </button>
                </div>
            </div>
            <div className="space-y-3">
                <ColorSelector label="Card Background" value={colors.cardBg} onChange={val => setColors(c => ({...c, cardBg: val}))} />
                <ColorSelector label="Pill Background" value={colors.pillBg} onChange={val => setColors(c => ({...c, pillBg: val}))} />
                <ColorSelector label="Pill Text" value={colors.pillText} onChange={val => setColors(c => ({...c, pillText: val}))} />
                <ColorSelector label="Button Background" value={colors.buttonBg} onChange={val => setColors(c => ({...c, buttonBg: val}))} />
                <ColorSelector label="Button Text" value={colors.buttonText} onChange={val => setColors(c => ({...c, buttonText: val}))} />
            </div>
        </div>
    );
};

export const ColorPaletteGenerator: React.FC = () => {
    const [baseColor, setBaseColor] = useState("#0047AB");
    const [palette, setPalette] = useState<string[]>(['#F0F2F5', '#CCD3E8', '#99AADD', '#6688D1', '#3366CC', '#0047AB']);
    const [isLoading, setIsLoading] = useState<boolean>(false);
    const [error, setError] = useState<string>('');
    const [previewColors, setPreviewColors] = useState<PreviewColors>({
        cardBg: '#F0F2F5', pillBg: '#CCD3E8', pillText: '#0047AB', buttonBg: '#0047AB', buttonText: '#FFFFFF'
    });

<<<<<<< HEAD
    const { state } = useGlobalState();
    const { vaultState } = state;
    const { requestUnlock, requestCreation } = useVaultModal();
    const { addNotification } = useNotification();

=======
>>>>>>> 117dfc4d
    const handleGenerate = useCallback(async () => {
        setIsLoading(true);
        setError('');

        try {
<<<<<<< HEAD
            if (!vaultState.isInitialized) {
                const created = await requestCreation();
                if (!created) {
                    addNotification('Vault setup is required to use AI features.', 'error');
                    setIsLoading(false);
                    return;
                }
            }
            if (!vaultState.isUnlocked) {
                const unlocked = await requestUnlock();
                if (!unlocked) {
                    addNotification('Vault must be unlocked to use AI features.', 'info');
                    setIsLoading(false);
                    return;
                }
            }

            const result: SemanticColorTheme = await generateColorPalette(baseColor);
=======
            // Cast the result to the expected AIGeneratedPalette type
            const result = await generateColorPalette(baseColor) as AIGeneratedPalette;
>>>>>>> 117dfc4d
            const newPalette = [
                result.palette.primary.value,
                result.palette.secondary.value,
                result.palette.accent.value,
                result.palette.neutral.value,
                result.theme.background.value,
                result.theme.surface.value,
                result.theme.textPrimary.value,
                result.theme.textSecondary.value,
                result.theme.textOnPrimary.value,
                result.theme.border.value,
            ];
            const uniquePalette = [...new Set(newPalette)];
            setPalette(uniquePalette);

            setPreviewColors({
                cardBg: result.theme.surface.value,
                pillBg: result.palette.secondary.value,
                pillText: result.theme.textPrimary.value,
                buttonBg: result.palette.primary.value,
                buttonText: result.theme.textOnPrimary.value,
            });
        } catch (err) {
            const errorMessage = err instanceof Error ? err.message : 'An unknown error occurred.';
            setError(`Failed to generate palette: ${errorMessage}`);
            addNotification(`Failed to generate palette: ${errorMessage}`, 'error');
        } finally {
            setIsLoading(false);
        }
<<<<<<< HEAD
    }, [baseColor, vaultState, requestCreation, requestUnlock, addNotification]);
=======
    }, [baseColor]);
>>>>>>> 117dfc4d

    const downloadColors = () => {
        const cssContent = `:root {\n${palette.map((c, i) => `  --color-palette-${i+1}: ${c};`).join('\n')}\n}`;
        downloadFile(cssContent, 'palette.css', 'text/css');
    };

    const downloadCard = () => {
        const htmlContent = `
<div class="card">
  <div class="pill">New Feature</div>
  <button class="button">Get Started</button>
</div>
        `;
        const cssContent = `
.card {
  background-color: ${previewColors.cardBg};
  padding: 2rem;
  border-radius: 1rem;
  text-align: center;
}
.pill {
  background-color: ${previewColors.pillBg};
  color: ${previewColors.pillText};
  display: inline-block;
  padding: 0.25rem 1rem;
  border-radius: 9999px;
  text-align: center;
  font-size: 0.875rem;
}
.button {
  margin-top: 2rem;
  background-color: ${previewColors.buttonBg};
  color: ${previewColors.buttonText};
  padding: 0.5rem 1.5rem;
  border-radius: 0.5rem;
  font-weight: bold;
  border: none;
  cursor: pointer;
}
        `;
        const combined = `<!-- HTML -->\n${htmlContent}\n\n<!-- CSS -->\n<style>\n${cssContent}\n</style>`;
        downloadFile(combined, 'preview-card.html', 'text/html');
    }

    return (
        <div className="h-full flex flex-col p-4 sm:p-6 lg:p-8 text-text-primary">
            <header className="mb-6 text-center">
                <h1 className="text-3xl font-bold flex items-center justify-center">
                    <SparklesIcon />
                    <span className="ml-3">AI Color Palette Generator</span>
                </h1>
                <p className="text-text-secondary mt-1">Pick a base color, let Gemini design a palette, and preview it on a UI card.</p>
            </header>
            <div className="flex-grow flex flex-col lg:flex-row items-center justify-center gap-8">
                <div className="flex flex-col items-center gap-4">
                     <HexColorPicker color={baseColor} onChange={setBaseColor} className="!w-64 !h-64"/>
                     <div className="p-2 bg-surface rounded-md font-mono text-lg border border-border" style={{color: baseColor}}>{baseColor}</div>
                      <button onClick={handleGenerate} disabled={isLoading} className="btn-primary w-full flex items-center justify-center px-6 py-3">
                        {isLoading ? <LoadingSpinner /> : 'Generate Palette'}
                    </button>
                    {error && <p className="text-red-500 text-sm mt-2">{error}</p>}
                </div>
                <div className="flex flex-col gap-2 w-full max-w-sm">
                    <label className="text-sm font-medium text-text-secondary mb-2">Generated Palette:</label>
                    {isLoading ? (
                         <div className="flex items-center justify-center h-48"><LoadingSpinner /></div>
                    ) : (
                        palette.map((color) => (
                            <div key={color} className="group flex items-center justify-between p-4 rounded-md shadow-sm border border-border" style={{ backgroundColor: color }}>
                                <span className="font-mono font-bold text-black/70 mix-blend-overlay">{color}</span>
                                <button onClick={() => navigator.clipboard.writeText(color)} className="opacity-0 group-hover:opacity-100 transition-opacity bg-white/30 hover:bg-white/50 px-3 py-1 rounded text-xs text-black font-semibold backdrop-blur-sm">Copy</button>
                            </div>
                        ))
                    )}
                    <div className="flex gap-2 mt-2">
                        <button onClick={downloadColors} className="flex-1 flex items-center justify-center gap-2 text-sm py-2 bg-gray-100 dark:bg-slate-700 border border-border rounded-md hover:bg-gray-200 dark:hover:bg-slate-600"><ArrowDownTrayIcon className="w-4 h-4"/> Download Colors</button>
                        <button onClick={downloadCard} className="flex-1 flex items-center justify-center gap-2 text-sm py-2 bg-gray-100 dark:bg-slate-700 border border-border rounded-md hover:bg-gray-200 dark:hover:bg-slate-600"><ArrowDownTrayIcon className="w-4 h-4"/> Download Card</button>
                    </div>
                </div>
                {!isLoading && <PreviewCard palette={palette} colors={previewColors} setColors={setPreviewColors} />}
            </div>
        </div>
    );
};<|MERGE_RESOLUTION|>--- conflicted
+++ resolved
@@ -91,20 +91,16 @@
         cardBg: '#F0F2F5', pillBg: '#CCD3E8', pillText: '#0047AB', buttonBg: '#0047AB', buttonText: '#FFFFFF'
     });
 
-<<<<<<< HEAD
     const { state } = useGlobalState();
     const { vaultState } = state;
     const { requestUnlock, requestCreation } = useVaultModal();
     const { addNotification } = useNotification();
 
-=======
->>>>>>> 117dfc4d
     const handleGenerate = useCallback(async () => {
         setIsLoading(true);
         setError('');
 
         try {
-<<<<<<< HEAD
             if (!vaultState.isInitialized) {
                 const created = await requestCreation();
                 if (!created) {
@@ -123,10 +119,6 @@
             }
 
             const result: SemanticColorTheme = await generateColorPalette(baseColor);
-=======
-            // Cast the result to the expected AIGeneratedPalette type
-            const result = await generateColorPalette(baseColor) as AIGeneratedPalette;
->>>>>>> 117dfc4d
             const newPalette = [
                 result.palette.primary.value,
                 result.palette.secondary.value,
@@ -156,11 +148,7 @@
         } finally {
             setIsLoading(false);
         }
-<<<<<<< HEAD
     }, [baseColor, vaultState, requestCreation, requestUnlock, addNotification]);
-=======
-    }, [baseColor]);
->>>>>>> 117dfc4d
 
     const downloadColors = () => {
         const cssContent = `:root {\n${palette.map((c, i) => `  --color-palette-${i+1}: ${c};`).join('\n')}\n}`;
