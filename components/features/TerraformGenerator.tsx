--- conflicted
+++ resolved
@@ -1,11 +1,5 @@
 import React, { useState, useCallback } from 'react';
-<<<<<<< HEAD
 import { generateTerraformConfig } from '../../services/index.ts';
-=======
-import { IAIEngineService, ICommand, IAiProvider } from '../../modules/ai-engine/i-ai-engine.service';
-import { useService } from '../../core/ioc/use-service.hook';
-import { SERVICE_IDENTIFIER } from '../../modules/service.registry';
->>>>>>> 117dfc4d
 import { CpuChipIcon, SparklesIcon } from '../icons.tsx';
 import { LoadingSpinner, MarkdownRenderer } from '../shared/index.tsx';
 import { useGlobalState } from '../../contexts/GlobalStateContext.tsx';
@@ -38,12 +32,7 @@
 
         const executeGeneration = async () => {
             const context = 'User might have existing VPCs. Check before creating new ones.';
-<<<<<<< HEAD
             const result = await generateTerraformConfig(cloud, description, context);
-=======
-            const command = new GenerateTerraformConfigCommand(cloud, description, context);
-            const result = await aiEngineService.execute(command) as string; // Use the injected aiEngineService
->>>>>>> 117dfc4d
             setConfig(result);
         };
 
